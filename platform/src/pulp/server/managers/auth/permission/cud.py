# -*- coding: utf-8 -*-
#
# Copyright © 2012 Red Hat, Inc.
#
# This software is licensed to you under the GNU General Public
# License as published by the Free Software Foundation; either version
# 2 of the License (GPLv2) or (at your option) any later version.
# There is NO WARRANTY for this software, express or implied,
# including the implied warranties of MERCHANTABILITY,
# NON-INFRINGEMENT, or FITNESS FOR A PARTICULAR PURPOSE. You should
# have received a copy of GPLv2 along with this software; if not, see
# http://www.gnu.org/licenses/old-licenses/gpl-2.0.txt.

"""
Contains the manager class and exceptions for operations surrounding the creation,
update, and deletion on a Pulp Role.
"""

import logging
from gettext import gettext as _

from pulp.server.auth.authorization import _get_operations
from pulp.server.db.model.auth import Permission, User
from pulp.server.exceptions import (
    DuplicateResource, InvalidValue, MissingResource, PulpDataException,
    PulpExecutionException)
from pulp.server.managers import factory
from pulp.server.managers.auth.user import system


# -- constants ----------------------------------------------------------------

_LOG = logging.getLogger(__name__)

# -- classes ------------------------------------------------------------------

class PermissionManager(object):
    """
    Performs permission related functions relating to CRUD operations.
    """

    def __init__(self):
        self.CREATE, self.READ, self.UPDATE, self.DELETE, self.EXECUTE = range(5)
        self.operation_names = ['CREATE', 'READ', 'UPDATE', 'DELETE', 'EXECUTE']


    def create_permission(self, resource_uri):
        """
        Creates a new Pulp permission.

        @param resource_uri: resource_uri for the permission
        @type  resource_uri: str

        @raise DuplicateResource: if there is already a permission with the requested resource
        @raise InvalidValue: if any of the fields are unacceptable
        """

        existing_permission = Permission.get_collection().find_one({'resource' : resource_uri})
        if existing_permission is not None:
            raise DuplicateResource(resource_uri)

        # Creation
        create_me = Permission(resource=resource_uri)
        Permission.get_collection().save(create_me, safe=True)

        # Retrieve the permission to return the SON object
        created = Permission.get_collection().find_one({'resource' : resource_uri})

        return created

    def update_permission(self, resource_uri, delta):
        """
        Updates a permission object.

        @param resource_uri: identifies the resource URI of the permission being deleted
        @type resource_uri: str

        @param delta: A dict containing update keywords.
        @type delta: dict

        @return: The updated object
        @rtype: dict
        """

        # Check whether the permission exists
        found = Permission.get_collection().find_one({'resource' : resource_uri})
        if found is None:
            raise MissingResource(resource_uri)

        for key, value in delta.items():
            # simple changes
            if key in ('users',):
                found[key] = value
                continue

            # unsupported
            raise PulpDataException(_("Update Keyword [%s] is not supported" % key))

        Permission.get_collection().save(found, safe=True)

    def delete_permission(self, resource_uri):
        """
        Deletes the given permission.
        @param resource_uri: identifies the resource URI of the permission being deleted
        @type  resource_uri: str

        @raise MissingResource: if permission for a given resource does not exist
        @raise InvalidValue: if resource URI is invalid
        """

        # Raise exception if resource is invalid
        if resource_uri is None or not isinstance(resource_uri, basestring):
            raise InvalidValue(['resource_uri'])

        # Check whether the permission exists
        found = Permission.get_collection().find_one({'resource' : resource_uri})
        if found is None:
            raise MissingResource(resource_uri)

<<<<<<< HEAD
        # To do: Remove respective roles from users

        Permission.get_collection().remove({'resource' : resource_uri}, safe=True)

=======
        Permission.get_collection().remove({'resource' : resource_uri}, safe=True)

>>>>>>> d45f4df1
    def grant(self, resource, login, operations):
        """
        Grant permission on a resource for a user and a set of operations.

        @type resource: str
        @param resource: uri path representing a pulp resource

        @type user: str
        @param user: login of user to grant permissions to

        @type operations: list or tuple of integers
        @param operations:list of allowed operations being granted
        """
        # we don't grant permissions to the system
        if login == system.SYSTEM_LOGIN:
            return

        user = User.get_collection().find_one({'login' : login})
        if user is None:
            raise MissingResource(user=login)

        # Make sure resource is a valid string or unicode
        if not isinstance(resource, basestring):
            raise InvalidValue(resource)

        # Get or create permission if it doesn't already exist
        permission = Permission.get_collection().find_one({'resource' : resource})
        if permission is None:
            permission = self.create_permission(resource)

        current_ops = permission['users'].setdefault(user['login'], [])
        for o in operations:
            if o in current_ops:
                continue
            current_ops.append(o)

        Permission.get_collection().save(permission, safe=True)

    def revoke(self, resource, login, operations):
        """
        Revoke permission on a resource for a user and a set of operations.

        @type resource: str
        @param resource: uri path representing a pulp resource

        @type user: str
        @param user: login of user to revoke permissions from

        @type operations: list or tuple of integers
        @param operations:list of allowed operations being revoked
        """
        # we don't revoke permissions from the system
        if login == system.SYSTEM_LOGIN:
            return

        user = User.get_collection().find_one({'login' : login})
        if user is None:
            raise MissingResource(user=login)

        permission = Permission.get_collection().find_one({'resource' : resource})
        if permission is None:
            return

        current_ops = permission['users'].get(user['login'], [])
        if not current_ops:
            return

        for o in operations:
            if o not in current_ops:
                continue
            current_ops.remove(o)

        # delete the user if there are no more allowed operations
        if not current_ops:
            del permission['users'][user['login']]

        # delete the permission if there are no more users
        if not permission['users']:
            self.delete_permission(resource)
            return

        Permission.get_collection().save(permission, safe=True)

    def grant_automatic_permissions_for_resource(self, resource):
        """
        Grant CRUDE permissions for a newly created resource to current principal.

        @type resource: str
        @param resource: resource path to grant permissions to

        @rtype: bool
        @return: True on success, False otherwise

        @raise PulpExecutionException: if the system principal has not been set
        """
        principal_manager = factory.principal_manager()
        user = principal_manager.get_principal()
        if principal_manager.is_system_principal():
            raise PulpExecutionException(_('Cannot grant automatic permissions for [%s] on resource [%s]') %
                               (user, resource))

        operations = [self.CREATE, self.READ, self.UPDATE, self.DELETE, self.EXECUTE]
        self.grant(resource, user['login'], operations)

    def grant_automatic_permissions_for_user(self, login):
        """
        Grant the permissions required for a new user so that they my log into Pulp
        and update their own information.

        @param login: login of the new user
        @type  login: str
        """
        self.grant('/v2/actions/login/', login, [self.READ, self.UPDATE])
        self.grant('/v2/actions/logout/', login, [self.READ, self.UPDATE])
        self.grant('/v2/users/%s/' % login, login, [self.READ, self.UPDATE])

    def revoke_permission_from_user(self, resource, login, operation_names):
        """
        Revoke the operations on the resource from the user
        @type resource: str
        @param resource: pulp resource to revoke operations on

        @type login: str
        @param login: name of the user to revoke permissions from

        @type operation_names: list or tuple of str's
        @param operation_names: name of the operations to revoke

        @rtype: bool
        @return: True on success
        """
        operations = _get_operations(operation_names)
        self.revoke(resource, login, operations)
        return True

    def revoke_all_permissions_from_user(self, login):
        """
        Revoke all the permissions from a given user

        @type login: str
        @param login: login of the user to revoke all permissions from

        @rtype: bool
        @return: True on success
        """
        for permission in factory.permission_query_manager().find_all():
            if login not in permission['users']:
                continue
            del permission['users'][login]
            if permission['users']:
                Permission.get_collection().save(permission, safe=True)
            else:
                # Delete entire permission if there are no more users
                Permission.get_collection().remove({'resource':permission['resource']}, safe=True)
<|MERGE_RESOLUTION|>--- conflicted
+++ resolved
@@ -117,15 +117,8 @@
         if found is None:
             raise MissingResource(resource_uri)
 
-<<<<<<< HEAD
-        # To do: Remove respective roles from users
-
         Permission.get_collection().remove({'resource' : resource_uri}, safe=True)
 
-=======
-        Permission.get_collection().remove({'resource' : resource_uri}, safe=True)
-
->>>>>>> d45f4df1
     def grant(self, resource, login, operations):
         """
         Grant permission on a resource for a user and a set of operations.
