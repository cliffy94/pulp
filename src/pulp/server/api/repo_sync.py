--- conflicted
+++ resolved
@@ -206,12 +206,9 @@
                                         os.path.dirname(images_dir), files)
         repo['distributionid'].append(distro['id'])
         log.info("Created a distributionID %s" % distro['id'])
-<<<<<<< HEAD
-=======
         if not repo['publish']:
             # the repo is not published, dont expose the repo yet
             return
->>>>>>> fbbbf233
         distro_path = os.path.join(config.config.get('paths', 'local_storage'), "published", "ks")
         if not os.path.isdir(distro_path):
             os.mkdir(distro_path)
