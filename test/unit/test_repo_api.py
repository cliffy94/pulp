--- conflicted
+++ resolved
@@ -562,30 +562,18 @@
     def test_repo_update(self, id = 'fedora'):
         relativepath = 'f11/i386'
         feed = 'http://abc.com/%s' % relativepath
-<<<<<<< HEAD
-        repo = self.rapi.create(id, 'Fedora', 'noarch', feed=feed)
-
-        try:
-            d = dict(feed='http://xyz.com/my/new/path')
-            repo = self.rapi.update(id, d)
-=======
         repo = self.repo_api.create(id, 'Fedora', 'noarch', feed=feed)
 
         try:
             d = dict(feed='http://xyz.com/my/new/path')
             repo = self.repo_api.update(id, d)
->>>>>>> 2d2fd614
             self.assertTrue(False, 'should fail')
         except:
             pass
 
         try:
             d = dict(relative_path='/f11/i386')
-<<<<<<< HEAD
-            repo = self.rapi.update(id, d)
-=======
             repo = self.repo_api.update(id, d)
->>>>>>> 2d2fd614
             self.assertTrue(True, 'should Pass')
         except:
             pass
