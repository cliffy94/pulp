--- conflicted
+++ resolved
@@ -18,13 +18,8 @@
 # -- headers - pulp server ---------------------------------------------------
 
 Name:           pulp
-<<<<<<< HEAD
-Version:        0.0.214
-Release:        8%{?dist}
-=======
 Version:        0.0.263
 Release:        1%{?dist}
->>>>>>> 2d2fd614
 Summary:        An application for managing software content
 
 Group:          Development/Languages
@@ -48,11 +43,7 @@
 Requires: python-httplib2
 Requires: python-isodate >= 0.4.4-3.pulp%{?dist}
 Requires: python-BeautifulSoup
-<<<<<<< HEAD
-Requires: grinder >= 0.0.122
-=======
 Requires: grinder >= 0.0.136
->>>>>>> 2d2fd614
 Requires: httpd
 Requires: mod_ssl
 Requires: openssl
@@ -60,13 +51,6 @@
 Requires: python-gofer >= 0.64
 Requires: crontabs
 Requires: acl
-<<<<<<< HEAD
-Requires: mod_wsgi = 3.2-3.sslpatch%{?dist}
-Requires: mongodb
-Requires: mongodb-server
-Requires: qpid-cpp-server
-%if 0%{?el5}
-=======
 Requires: mod_wsgi >= 3.3-1.pulp%{?dist}
 Requires: mongodb
 Requires: mongodb-server
@@ -82,7 +66,6 @@
 %endif
 
 %if 0%{?rhel} == 5
->>>>>>> 2d2fd614
 # RHEL-5
 Requires: python-uuid
 Requires: python-ssl
@@ -171,11 +154,6 @@
 Requires:       gofer >= 0.64
 Requires:       grinder >= 0.0.136
 Requires:       httpd
-<<<<<<< HEAD
-Requires:       mod_wsgi = 3.2-3.sslpatch%{?dist}
-Requires:       mod_ssl
-Requires:       m2crypto
-=======
 Requires:       mod_wsgi >= 3.3-1.pulp%{?dist}
 Requires:       mod_ssl
 %if 0%{?rhel} == 5
@@ -190,7 +168,6 @@
 # Both attempt to serve content at the same apache alias, so don't
 # allow them to be installed at the same time.
 Conflicts:      pulp
->>>>>>> 2d2fd614
 
 %description cds
 Tools necessary to interact synchronize content from a pulp server and serve that content
@@ -330,12 +307,7 @@
 # -- post - pulp server ------------------------------------------------------
 
 %post
-<<<<<<< HEAD
-setfacl -m u:apache:rwx /etc/pki/content/
-
-=======
 #chown -R apache:apache /etc/pki/pulp/content/
->>>>>>> 2d2fd614
 # -- post - pulp cds ---------------------------------------------------------
 
 %post cds
@@ -350,11 +322,7 @@
 chown apache:apache /var/lib/pulp-cds/.cluster-members-lock
 chown apache:apache /var/lib/pulp-cds/.cluster-members
 
-<<<<<<< HEAD
-# -- post - pulp client ------------------------------------------------------
-=======
 # -- post - pulp consumer ------------------------------------------------------
->>>>>>> 2d2fd614
 
 %post consumer
 if [ "$1" = "1" ]; then
@@ -425,27 +393,6 @@
 %defattr(-,apache,apache,-)
 %doc
 # For noarch packages: sitelib
-<<<<<<< HEAD
-%{python_sitelib}/pulp/server/
-%{python_sitelib}/pulp/repo_auth/
-%config %{_sysconfdir}/pulp/pulp.conf
-%config %{_sysconfdir}/pulp/repo_auth.conf
-%config %{_sysconfdir}/pulp/logging
-%config %{_sysconfdir}/httpd/conf.d/pulp.conf
-%ghost %{_sysconfdir}/yum.repos.d/pulp.repo
-%attr(775, apache, apache) %{_sysconfdir}/pulp
-%attr(775, apache, apache) /srv/pulp
-%attr(750, apache, apache) /srv/pulp/webservices.wsgi
-%attr(750, apache, apache) /srv/pulp/repo_auth.wsgi
-%attr(3775, apache, apache) /var/lib/pulp
-%attr(3775, apache, apache) /var/www/pub
-%attr(3775, apache, apache) /var/log/pulp
-%attr(3775, root, root) %{_sysconfdir}/pki/content
-%attr(775, root, root) %{_sysconfdir}/rc.d/init.d/pulp-server
-%{_sysconfdir}/pki/pulp/ca.key
-%{_sysconfdir}/pki/pulp/ca.crt
-
-=======
 %attr(-, root, root) %{python_sitelib}/pulp/server/
 %attr(-, root, root) %{python_sitelib}/pulp/repo_auth/
 %config(noreplace) %{_sysconfdir}/httpd/conf.d/pulp.conf
@@ -459,7 +406,6 @@
 %config(noreplace) %{_sysconfdir}/pki/pulp
 %attr(755, root, root) %{_sysconfdir}/rc.d/init.d/pulp-server
 %{_bindir}/pulp-migrate
->>>>>>> 2d2fd614
 # -- files - common ----------------------------------------------------------
 
 %files common
@@ -522,15 +468,9 @@
 %attr(775, apache, apache) /srv/pulp
 %attr(750, apache, apache) /srv/pulp/cds.wsgi
 %config %{_sysconfdir}/httpd/conf.d/pulp-cds.conf
-<<<<<<< HEAD
-%config %{_sysconfdir}/pulp/cds.conf
-%config %{_sysconfdir}/pulp/repo_auth.conf
-%attr(3775, root, root) %{_sysconfdir}/pki/content
-=======
 %config(noreplace) %{_sysconfdir}/pulp/cds.conf
 %config(noreplace) %{_sysconfdir}/pulp/repo_auth.conf
 %attr(775, apache, apache) %{_sysconfdir}/pki/pulp
->>>>>>> 2d2fd614
 %attr(775, root, root) %{_sysconfdir}/rc.d/init.d/pulp-cds
 %attr(3775, apache, apache) /var/lib/pulp-cds
 %attr(3775, apache, apache) /var/lib/pulp-cds/repos
@@ -549,7 +489,352 @@
 # -- changelog ---------------------------------------------------------------
 
 %changelog
-<<<<<<< HEAD
+* Fri Jan 27 2012 Jeff Ortel <jortel@redhat.com> 0.0.263-1
+- fix depsolver to include file based deps (pkilambi@redhat.com)
+- 783251 - Implements support for i18n ids for entities like repo, user,
+  filter, consumer group etc. Also includes unit tests to avoid regressions
+  related to unicode handling. (skarmark@redhat.com)
+- Revert "783251 - reverting previous fix to add a more effficient fix with
+  less code" (skarmark@redhat.com)
+- "783251 - reverting part of the fix for i18n ids" (skarmark@redhat.com)
+- 784724 - fix add package to use the correct package object when setting the
+  repo id  value (pkilambi@redhat.com)
+- 773752 - pulp-admin packagegroup add_package does not add pkg to repo
+  (jmatthews@redhat.com)
+
+* Thu Jan 26 2012 Jeff Ortel <jortel@redhat.com> 0.0.262-1
+- dep solver on el5 picks up some false positives as search provides in yum
+  only uses name. Adding a CheckProc to verify if the po is indeed providing
+  the dep (pkilambi@redhat.com)
+- Fix to skip metadata update on re-promotions if the repo has a parent
+  associated (pkilambi@redhat.com)
+- Add importer/distributor information to retrieve repo calls
+  (jason.dobies@redhat.com)
+- 782128 - Add support to repo auth code to verify requests against a CA chain
+  file (jmatthews@redhat.com)
+- 783251 - added support to be able to create pulp entities(except consumers)
+  with i18n id (skarmark@redhat.com)
+- 783251 - added support to be able to create pulp entities(except consumers)
+  with i18n id (skarmark@redhat.com)
+- Added ability to update notes in repo update (jason.dobies@redhat.com)
+- added docstring (jconnor@redhat.com)
+- fixed bug in bug fix that would erroniously compare None and datetime
+  instances (jconnor@redhat.com)
+- changing reliance on ordering of sync tasks from server to actually find the
+  latest task (jconnor@redhat.com)
+- 782128 - Add support to repo auth code to verify requests against a CA chain
+  file (jmatthews@redhat.com)
+* Mon Jan 23 2012 Jeff Ortel <jortel@redhat.com> 0.0.261-1
+- 784098 - make 'capabilities' optional in consumer registration as intended.
+  (jortel@redhat.com)
+- trigger metadata update if a filter alters the repo state during clone
+  (pkilambi@redhat.com)
+- 783499 - fixing key error when selective syncing (pkilambi@redhat.com)
+- Examples of CA Certificate Chain verification (jmatthews@redhat.com)
+
+* Mon Jan 23 2012 James Slagle <jslagle@redhat.com> 0.0.260-1
+- Automatic commit of package [mod_wsgi] minor release [3.3-2.pulp].
+  (jslagle@redhat.com)
+
+* Fri Jan 20 2012 Jeff Ortel <jortel@redhat.com> 0.0.259-1
+- 760601 - Added missing CancelException during removal of packages and errata
+  that no longer exist in the sync task (skarmark@redhat.com)
+- 782109 added better error handling for UnscheduledTaskException in
+  async.enqueue (jconnor@redhat.com)
+- 781559 changed from using kwargs to args to that the uniqueness detection in
+  the tasking subsystem will recognize different repo deletes as unique
+  (jconnor@redhat.com)
+- 782844 - fix the or query to check if the query is empty before woring on or
+  query; also fix the cli to not make an api call to lookup deps if deps are
+  empty (pkilambi@redhat.com)
+- Automatic commit of package [m2crypto] minor release [0.21.1.pulp-7].
+  (jmatthews@redhat.com)
+- Bumping M2Crypto.spec to include getLastUpdate/getNextUpdate CRL support as
+  well as M2Crypto unit tests (jmatthews@redhat.com)
+- Added getLastUpdate, getNextUpdate to M2Crypto CRL wrapper plus M2Crypto
+  tests (jmatthews@redhat.com)
+- 782877 - fix the file syncs to use the default checksum; also fixed empty
+  files default to null in mongo causing metadata parse errors
+  (pkilambi@redhat.com)
+- Fix unit tests. (jortel@redhat.com)
+- 782480 - private key no longer stored; shared secret updated; consumer
+  capabilities added; database version 36 (jortel@redhat.com)
+- Update for location of temp CA&CRL combination (jmatthews@redhat.com)
+- 782841 - fixing the package upload with no repoids (pkilambi@redhat.com)
+- Updated generation of CRL/CA/Cert data for m2crypto unit tests
+  (jmatthews@redhat.com)
+- 773439 - enhanced GET /consumers/applicable_errata_in_repos/ api to accept
+  send_only_applicable_errata flag and return more information about errata
+  (skarmark@redhat.com)
+- 757825 assure the kwargs is a dict (jconnor@redhat.com)
+- 757825 add only copies of the task to the history so that editing them does
+  not edit the task (jconnor@redhat.com)
+- 772660 Update requires on mod_wsgi in pulp.spec (jslagle@redhat.com)
+- 772660 Remove KeyError patch from mod_wsgi build, it is already included in
+  version 3.3 (jslagle@redhat.com)
+- 772660 Bump mod_wsgi version to 3.3 (jslagle@redhat.com)
+* Mon Jan 16 2012 Jeff Ortel <jortel@redhat.com> 0.0.258-1
+- Add support for enabled repository reporting; add support for soft bind.
+  (jortel@redhat.com)
+- updating publish help and adding response examples to distro api
+  (pkilambi@redhat.com)
+- 760601 - updated code for adding distribution and files to catch
+  CancelException in case of cancel_clone or cancel_sync (skarmark@redhat.com)
+- 773344 - fixed repo delete failure for non existing clone ids by adding
+  exception handling (skarmark@redhat.com)
+- Adding publish option to repo create and clone api calls
+  (pkilambi@redhat.com)
+- file objects dont currently have repoids (pkilambi@redhat.com)
+- changed auditing interval to use local timezone (jconnor@redhat.com)
+- 707884 fixed both comsumer history and auditing initialization to start in
+  the future (jconnor@redhat.com)
+- 773375 - fix for syncs to set the repoids directly instead of post pkg object
+  creation (pkilambi@redhat.com)
+- 772282 removed schedule update options from repogroup update
+  (jconnor@redhat.com)
+- 767763 changed util to until... (jconnor@redhat.com)
+- 772072 - must use _usr/lib/ instead of _libdir macro for yum plugins.
+  (jortel@redhat.com)
+- Removed about half a year's changelog entries; it needed some pruning.
+  (jason.dobies@redhat.com)
+
+* Mon Jan 09 2012 Jeff Ortel <jortel@redhat.com> 0.0.257-1
+- Refit for upstream agent API changes; requires gofer 0.64.
+  (jortel@redhat.com)
+- 772707 - fix to handle checksum mismatch when a sync uses sha va sha256
+  (pkilambi@redhat.com)
+- Update example responses for package group/categories (jmatthews@redhat.com)
+- 772711 - fixing the repoids field in package objects (pkilambi@redhat.com)
+- removing superfluous error: prefixes (jconnor@redhat.com)
+- 767763 removing superfluous and weird client-side check for running sync
+  (jconnor@redhat.com)
+- 767763 - changed the clone action to return a conflict if the parent repo is
+  syncing (jconnor@redhat.com)
+- 772350 - fixed improper handling of None progress (jconnor@redhat.com)
+- expose repoids when quering repo errata (pkilambi@redhat.com)
+- 772348 - added missing command at the end of valid_filters to get a list
+  instead of string of repoids as input to the api (skarmark@redhat.com)
+- 761653 - adding package groups to repo broken (jmatthews@redhat.com)
+- Change to logging for unittest code, logs in unittest drivers will
+  additionally log to their own file, /tmp/pulp_unittests_only.log
+  (jmatthews@redhat.com)
+- Refactored out a base distributor conduit (jason.dobies@redhat.com)
+- Refactored out some base functionality for importer conduits
+  (jason.dobies@redhat.com)
+- Added support for unit association to test harness (jason.dobies@redhat.com)
+- Fixed call into conduit to use the repo transfer object
+  (jason.dobies@redhat.com)
+- Added associate_from_repo REST call and unit tests (jason.dobies@redhat.com)
+- These are not expected to be strings but rather serialized exceptions. The
+  methods themselves need to be cleaned up, but for now removing the type
+  indicator from the docstring so it's not flagged as a warning when passing in
+  a serialized error dict. (jason.dobies@redhat.com)
+- Minor changes to consumer webservices to fix return codes
+  (skarmark@redhat.com)
+- Minor consumer api fixes correcting return codes (skarmark@redhat.com)
+* Wed Jan 04 2012 Jeff Ortel <jortel@redhat.com> 0.0.256-1
+- Fix job list. (jortel@redhat.com)
+- Move consumer cert to: /etc/pki/pulp/consumer/ (jortel@redhat.com)
+- fixed bug the wrongfully required user on permission grant
+  (jconnor@redhat.com)
+- added do not edit header to genereated wiki pages (jconnor@redhat.com)
+- Refactored out the unit association query stuff into its own manager, it was
+  getting way too big. (jason.dobies@redhat.com)
+- changed resource description to be less confusing (jconnor@redhat.com)
+- added correct failure reponse to show permissions (jconnor@redhat.com)
+- Untested implementation of association from repo. Need to refactor out query
+  stuff from that manager to reduce the noise before I write the tests.
+  (jason.dobies@redhat.com)
+- Removed unused import (jason.dobies@redhat.com)
+- re-ran restapi.py (jconnor@redhat.com)
+- added example key, preformatted formatted :), and required list entries
+  (jconnor@redhat.com)
+- Moved logic for differentiating between get_units_* calls into the manager
+  (jason.dobies@redhat.com)
+- Changed reporting output in the test harness (jason.dobies@redhat.com)
+- Renamed get_units to get_units_across_types to make room for a syntactic
+  sugar get_units method that makes the appropriate differentiation
+  (jason.dobies@redhat.com)
+- Bump grinder to 0.136 (jmatthews@redhat.com)
+- 710153 - Fixed incorrect parsing of intervals in sync schedules. Added
+  iso8601 format examples to --help. (jason.dobies@redhat.com)
+- Changing return codes for some of the consumer group apis for more restful
+  approach (skarmark@redhat.com)
+- fix migrate script to use right collection (pkilambi@redhat.com)
+- add cloned repoid to packages during the clone process (pkilambi@redhat.com)
+- 765849 - RFE: include repoids reference in packages and errata * db change to
+  include repoid for packages and errata * migration script * manager layer
+  changes * client updates * unit test updates (pkilambi@redhat.com)
+- Added association query support to the v2 harness (jason.dobies@redhat.com)
+- 750847 Expose next sync time on repo schedule and sync status
+  (jslagle@redhat.com)
+- 760172 Change consumer history logging from consumer created/deleted to
+  registered/unregistered (jslagle@redhat.com)
+- Add RHEL-6-SE to list of commented out brew tags that are used
+  (jslagle@redhat.com)
+- 713576 Check for write permission to correct paths before attempting consumer
+  register, unregister, bind, or unbind. (jslagle@redhat.com)
+- 760717 Add info subcommand to pulp-admin repo command. (jslagle@redhat.com)
+- Brought the conduits in line with new unit association query functionality
+  (jason.dobies@redhat.com)
+- improving the package import step during clone (pkilambi@redhat.com)
+- Implemented unit association advanced query (jason.dobies@redhat.com)
+- Made it easier to use mock objects in the manager factory
+  (jason.dobies@redhat.com)
+- Added validation and integrity logic to Criteria (jason.dobies@redhat.com)
+- Adding some performance enhancements to cloning rpms step
+  (pkilambi@redhat.com)
+- Added regex example for filter value (jason.dobies@redhat.com)
+- Working around for unittests since rhel5 has a problem syncing our f16 repos
+  (jmatthews@redhat.com)
+- Added ability to control the returned fields (jason.dobies@redhat.com)
+- Greatly cleaned up criteria objects (jason.dobies@redhat.com)
+- Fixed unfinished refactoring; offset doesn't have to be a parameter
+  (jason.dobies@redhat.com)
+- Having been the dev to come up with the name "content unit", you'd think I
+  wouldn't accidentally call it "user" half the time. (jason.dobies@redhat.com)
+- rpmlint fix for anything under /etc being marked as config
+  (jmatthews@redhat.com)
+- SELinux fix for cds httpd mod_wsgi configuration (jmatthews@redhat.com)
+- rpmlint: removing zero-length file (jmatthews@redhat.com)
+- rpmlint adjustments for permissions (jmatthews@redhat.com)
+- rpmlint fixes to get ready for Fedora submission (jmatthews@redhat.com)
+-  747661 - more pulp.spec changes (jmatthews@redhat.com)
+- 747661 - Content Certificate permission errors in an AWS guest
+  (jmatthews@redhat.com)
+- 760683 - Move location of certs away from /etc/pki/content to a Pulp specific
+  directory (jmatthews@redhat.com)
+- 768126 - fix typo in pulp-admin errata install. (jortel@redhat.com)
+- Flushed out get_units_by_type tests and starting on stress tests.
+  (jason.dobies@redhat.com)
+- 761173 - SELinux related: Move grinder usage of /tmp/grinder to
+  /var/run/grinder (jmatthews@redhat.com)
+- Massive work towards unit association queries. Still need some cleaning up
+  and to write the tests for get_units_by_type, but this is enough work that I
+  really wanted it backed up. (jason.dobies@redhat.com)
+- Added webservice controllers to v2 test script (jason.dobies@redhat.com)
+- Added script to run tests and coverage numbers for v2 code
+  (jason.dobies@redhat.com)
+- Propagated owner API changes to the sync conduit (jason.dobies@redhat.com)
+- Association manager changes to accomodate association owner
+  (jason.dobies@redhat.com)
+- Added owner and timestamp information to unit association
+  (jason.dobies@redhat.com)
+
+* Thu Dec 15 2011 Jeff Ortel <jortel@redhat.com> 0.0.255-1
+- Bump grinder to 0.133 (jmatthews@redhat.com)
+- 766944 - exposing all fields when querying consumer errata
+  (pkilambi@redhat.com)
+- 745142 - changing delete filter api to more restful DELETE on
+  /filters/filter_id and removing 'force' delete option (skarmark@redhat.com)
+- 767618 - Fixed error when uploading content to a repo with filter
+  (skarmark@redhat.com)
+- 767246 - decompress metadata passed to modifyrepo to work around the f16
+  modifyrepo issues (pkilambi@redhat.com)
+- 729760 - Repo Sync - seems to be hung and status is confusing
+  (jmatthews@redhat.com)
+- 760458 - add makedirs() that fixes http://bugs.python.org/issue1675.
+  (jortel@redhat.com)
+- ran restapi.py (jconnor@redhat.com)
+- 752803 added detailed list of parameters that can be updated to wiki doc
+  (jconnor@redhat.com)
+- 761039 - Task.exception = str(exception); more complete exception
+  information. (jortel@redhat.com)
+- 760777 added examples provided by mmccune :) (jconnor@redhat.com)
+- 750302 added generic error exit for required append options along with
+  utilization in users for permission grant (jconnor@redhat.com)
+- 747975 made repo delete async (jconnor@redhat.com)
+- 766705 - fixing UnboundLocalError when uploading a file due to filters
+  (pkilambi@redhat.com)
+- 765853 fixing race condition between task snapshot and setting of progress
+  callback for repo clone and sync (jconnor@redhat.com)
+- fist pass at /tasks/ controller testing (jconnor@redhat.com)
+- added archived tasks to /tasks/ collection iff state=archived is passed in
+  (jconnor@redhat.com)
+- added id as valid filter on /tasks/ (jconnor@redhat.com)
+- 765874 - Fixed amqp event handler loading. (jortel@redhat.com)
+- Refinements to the relative path validation logic (jason.dobies@redhat.com)
+- Automatic commit of package [python-isodate] minor release [0.4.4-4.pulp].
+  (jslagle@redhat.com)
+- removing yum_repo_grinder_lock from YumSynchronizer (skarmark@redhat.com)
+- 760673 - Fix consumer group package install; Add support for remote class
+  constuctor args. (jortel@redhat.com)
+- 761205 - Nested relative paths are no longer allowed by Pulp
+  (jason.dobies@redhat.com)
+- Removing instantiation of repoapi from RepoCloneTask which can cause pickling
+  of threading lock issue (skarmark@redhat.com)
+- 742320 - fix group logicwhen running createrepo to use tyep.ext instead of
+  whole filename causing file name too long errors (pkilambi@redhat.com)
+- requires gofer 0.63; bump for project alignment. (jortel@redhat.com)
+- SELinux: relabel files when rpm is uninstalled (jmatthews@redhat.com)
+- 761232 - fix applied to pulp-cds for F16 compat. (jortel@redhat.com)
+- SELinux: Change pulp log files to httpd_sys_content_rw_t
+  (jmatthews@redhat.com)
+- 761232 - replace /etc/init.d/ references to use /sbin/service instead for F16
+  compat. (jortel@redhat.com)
+- 760958 - Fixing DB validation error (skarmark@redhat.com)
+- SELinux: quiet output from uninstall (jmatthews@redhat.com)
+- 760310 - fix cloning a empty repo to handle gracefully (pkilambi@redhat.com)
+- SELinux: fix for pulp_cert_t (jmatthews@redhat.com)
+- 760766 - Updated content upload cli to parse new return format for
+  repo.add_packages() with filters correctly (skarmark@redhat.com)
+- SELinux: move setsebool to enable script to be executed during post
+  (jmatthews@redhat.com)
+- SELinux: rewrite rules to be based off of httpd content
+  (jmatthews@redhat.com)
+- Fixed 8 typos in the word "omitting" (jason.dobies@redhat.com)
+- 710153 - Significant reworking of CDS status CLI command. Brought in line
+  with the work done in this area on RHUI 2.0. (jason.dobies@redhat.com)
+- SELinux: add file context for initrc script pulp-server
+  (jmatthews@redhat.com)
+- SELinux: changes for certs pulp creates, pulp_certs_t (jmatthews@redhat.com)
+- 760745 - The CLI should pass None for consumer client bundle if no entries
+  are present. (jason.dobies@redhat.com)
+- Added updated count to harness display (jason.dobies@redhat.com)
+- SELinux: leveraging apache_content_template(pulp) macro to simplify rules
+  Updates for developer setup/uninstall scripts (jmatthews@redhat.com)
+- SELinux: added error checking to making a policy (jmatthews@redhat.com)
+- SELinux:  Adding bools to allow http to network and execute tmp files
+  (jmatthews@redhat.com)
+- SELinux rules update to leverage apache_content_template macro
+  (jmatthews@redhat.com)
+- Adding filtering capability for manually uploaded packages and custom errata
+  (skarmark@redhat.com)
+- 760607 - fixing the pkg list param (pkilambi@redhat.com)
+- 745458 - Separated asynchronous operations in cloning process from
+  synchronous operations such that clone task can be reloaded from db from a
+  saved state in case pulp-server dies during cloning (skarmark@redhat.com)
+* Fri Dec 02 2011 Jeff Ortel <jortel@redhat.com> 0.0.254-1
+- fixing the clone to accoutn for el5 type metadata paths causing missing
+  imports (pkilambi@redhat.com)
+- SELinux update developer scripts, added a developer uninstall, fixed possible
+  issue with grinder (jmatthews@redhat.com)
+- Moved api_responses config from admin.conf to environment variables
+  (skarmark@redhat.com)
+- 756417 - ignore foreground option for group exports and let the server bad
+  requests pass to clients (pkilambi@redhat.com)
+- Added conduit utility method for building the publish report
+  (jason.dobies@redhat.com)
+- Renamed terminology in the managers to reflect referenced instead of
+  parent/child units (jason.dobies@redhat.com)
+- Parser and database changes for changing unique indexes to unit key.
+  (jason.dobies@redhat.com)
+- Updating bash completion script for latest changes (skarmark@redhat.com)
+- Making pulp 'eval' free and updating repo list --note to accept a note in
+  key:value format instead of dictionary (skarmark@redhat.com)
+- 759153 - Add INI file validation. (jortel@redhat.com)
+- README files to instruct on how to use the v2 plugins
+  (jason.dobies@redhat.com)
+- Added conduit syntactic sugar method for building sync reports.
+  (jason.dobies@redhat.com)
+- Added updated_count and split out summary and detail logs in plugin reports
+  (jason.dobies@redhat.com)
+- Added ability to override scenario properties at command line
+  (jason.dobies@redhat.com)
+- Made the delete repo not fail on an HTTP error code (jason.dobies@redhat.com)
+- 756454 - Fixed package search with --repoids and removed eval
+  (skarmark@redhat.com)
+
 * Thu Oct 27 2011 James Slagle <jslagle@redhat.com> 0.0.214-8
 - 737584 Switch remove_old_packages back to false.  Since we're not
   regenerating repo metadata on sync, the packages we don't keep will 404 for
@@ -824,350 +1109,3 @@
 - Disabling part of test_get_repo_packages_multi_repo that is causing test to
   take an excessive amount of time (jmatthews@redhat.com)
 - Adding a 3 min timeout for test_get_repo_packages_multi_repo
-=======
-* Fri Jan 27 2012 Jeff Ortel <jortel@redhat.com> 0.0.263-1
-- fix depsolver to include file based deps (pkilambi@redhat.com)
-- 783251 - Implements support for i18n ids for entities like repo, user,
-  filter, consumer group etc. Also includes unit tests to avoid regressions
-  related to unicode handling. (skarmark@redhat.com)
-- Revert "783251 - reverting previous fix to add a more effficient fix with
-  less code" (skarmark@redhat.com)
-- "783251 - reverting part of the fix for i18n ids" (skarmark@redhat.com)
-- 784724 - fix add package to use the correct package object when setting the
-  repo id  value (pkilambi@redhat.com)
-- 773752 - pulp-admin packagegroup add_package does not add pkg to repo
->>>>>>> 2d2fd614
-  (jmatthews@redhat.com)
-
-* Thu Jan 26 2012 Jeff Ortel <jortel@redhat.com> 0.0.262-1
-- dep solver on el5 picks up some false positives as search provides in yum
-  only uses name. Adding a CheckProc to verify if the po is indeed providing
-  the dep (pkilambi@redhat.com)
-- Fix to skip metadata update on re-promotions if the repo has a parent
-  associated (pkilambi@redhat.com)
-- Add importer/distributor information to retrieve repo calls
-  (jason.dobies@redhat.com)
-- 782128 - Add support to repo auth code to verify requests against a CA chain
-  file (jmatthews@redhat.com)
-- 783251 - added support to be able to create pulp entities(except consumers)
-  with i18n id (skarmark@redhat.com)
-- 783251 - added support to be able to create pulp entities(except consumers)
-  with i18n id (skarmark@redhat.com)
-- Added ability to update notes in repo update (jason.dobies@redhat.com)
-- added docstring (jconnor@redhat.com)
-- fixed bug in bug fix that would erroniously compare None and datetime
-  instances (jconnor@redhat.com)
-- changing reliance on ordering of sync tasks from server to actually find the
-  latest task (jconnor@redhat.com)
-- 782128 - Add support to repo auth code to verify requests against a CA chain
-  file (jmatthews@redhat.com)
-* Mon Jan 23 2012 Jeff Ortel <jortel@redhat.com> 0.0.261-1
-- 784098 - make 'capabilities' optional in consumer registration as intended.
-  (jortel@redhat.com)
-- trigger metadata update if a filter alters the repo state during clone
-  (pkilambi@redhat.com)
-- 783499 - fixing key error when selective syncing (pkilambi@redhat.com)
-- Examples of CA Certificate Chain verification (jmatthews@redhat.com)
-
-* Mon Jan 23 2012 James Slagle <jslagle@redhat.com> 0.0.260-1
-- Automatic commit of package [mod_wsgi] minor release [3.3-2.pulp].
-  (jslagle@redhat.com)
-
-* Fri Jan 20 2012 Jeff Ortel <jortel@redhat.com> 0.0.259-1
-- 760601 - Added missing CancelException during removal of packages and errata
-  that no longer exist in the sync task (skarmark@redhat.com)
-- 782109 added better error handling for UnscheduledTaskException in
-  async.enqueue (jconnor@redhat.com)
-- 781559 changed from using kwargs to args to that the uniqueness detection in
-  the tasking subsystem will recognize different repo deletes as unique
-  (jconnor@redhat.com)
-- 782844 - fix the or query to check if the query is empty before woring on or
-  query; also fix the cli to not make an api call to lookup deps if deps are
-  empty (pkilambi@redhat.com)
-- Automatic commit of package [m2crypto] minor release [0.21.1.pulp-7].
-  (jmatthews@redhat.com)
-- Bumping M2Crypto.spec to include getLastUpdate/getNextUpdate CRL support as
-  well as M2Crypto unit tests (jmatthews@redhat.com)
-- Added getLastUpdate, getNextUpdate to M2Crypto CRL wrapper plus M2Crypto
-  tests (jmatthews@redhat.com)
-- 782877 - fix the file syncs to use the default checksum; also fixed empty
-  files default to null in mongo causing metadata parse errors
-  (pkilambi@redhat.com)
-- Fix unit tests. (jortel@redhat.com)
-- 782480 - private key no longer stored; shared secret updated; consumer
-  capabilities added; database version 36 (jortel@redhat.com)
-- Update for location of temp CA&CRL combination (jmatthews@redhat.com)
-- 782841 - fixing the package upload with no repoids (pkilambi@redhat.com)
-- Updated generation of CRL/CA/Cert data for m2crypto unit tests
-  (jmatthews@redhat.com)
-- 773439 - enhanced GET /consumers/applicable_errata_in_repos/ api to accept
-  send_only_applicable_errata flag and return more information about errata
-  (skarmark@redhat.com)
-- 757825 assure the kwargs is a dict (jconnor@redhat.com)
-- 757825 add only copies of the task to the history so that editing them does
-  not edit the task (jconnor@redhat.com)
-- 772660 Update requires on mod_wsgi in pulp.spec (jslagle@redhat.com)
-- 772660 Remove KeyError patch from mod_wsgi build, it is already included in
-  version 3.3 (jslagle@redhat.com)
-- 772660 Bump mod_wsgi version to 3.3 (jslagle@redhat.com)
-* Mon Jan 16 2012 Jeff Ortel <jortel@redhat.com> 0.0.258-1
-- Add support for enabled repository reporting; add support for soft bind.
-  (jortel@redhat.com)
-- updating publish help and adding response examples to distro api
-  (pkilambi@redhat.com)
-- 760601 - updated code for adding distribution and files to catch
-  CancelException in case of cancel_clone or cancel_sync (skarmark@redhat.com)
-- 773344 - fixed repo delete failure for non existing clone ids by adding
-  exception handling (skarmark@redhat.com)
-- Adding publish option to repo create and clone api calls
-  (pkilambi@redhat.com)
-- file objects dont currently have repoids (pkilambi@redhat.com)
-- changed auditing interval to use local timezone (jconnor@redhat.com)
-- 707884 fixed both comsumer history and auditing initialization to start in
-  the future (jconnor@redhat.com)
-- 773375 - fix for syncs to set the repoids directly instead of post pkg object
-  creation (pkilambi@redhat.com)
-- 772282 removed schedule update options from repogroup update
-  (jconnor@redhat.com)
-- 767763 changed util to until... (jconnor@redhat.com)
-- 772072 - must use _usr/lib/ instead of _libdir macro for yum plugins.
-  (jortel@redhat.com)
-- Removed about half a year's changelog entries; it needed some pruning.
-  (jason.dobies@redhat.com)
-
-* Mon Jan 09 2012 Jeff Ortel <jortel@redhat.com> 0.0.257-1
-- Refit for upstream agent API changes; requires gofer 0.64.
-  (jortel@redhat.com)
-- 772707 - fix to handle checksum mismatch when a sync uses sha va sha256
-  (pkilambi@redhat.com)
-- Update example responses for package group/categories (jmatthews@redhat.com)
-- 772711 - fixing the repoids field in package objects (pkilambi@redhat.com)
-- removing superfluous error: prefixes (jconnor@redhat.com)
-- 767763 removing superfluous and weird client-side check for running sync
-  (jconnor@redhat.com)
-- 767763 - changed the clone action to return a conflict if the parent repo is
-  syncing (jconnor@redhat.com)
-- 772350 - fixed improper handling of None progress (jconnor@redhat.com)
-- expose repoids when quering repo errata (pkilambi@redhat.com)
-- 772348 - added missing command at the end of valid_filters to get a list
-  instead of string of repoids as input to the api (skarmark@redhat.com)
-- 761653 - adding package groups to repo broken (jmatthews@redhat.com)
-- Change to logging for unittest code, logs in unittest drivers will
-  additionally log to their own file, /tmp/pulp_unittests_only.log
-  (jmatthews@redhat.com)
-- Refactored out a base distributor conduit (jason.dobies@redhat.com)
-- Refactored out some base functionality for importer conduits
-  (jason.dobies@redhat.com)
-- Added support for unit association to test harness (jason.dobies@redhat.com)
-- Fixed call into conduit to use the repo transfer object
-  (jason.dobies@redhat.com)
-- Added associate_from_repo REST call and unit tests (jason.dobies@redhat.com)
-- These are not expected to be strings but rather serialized exceptions. The
-  methods themselves need to be cleaned up, but for now removing the type
-  indicator from the docstring so it's not flagged as a warning when passing in
-  a serialized error dict. (jason.dobies@redhat.com)
-- Minor changes to consumer webservices to fix return codes
-  (skarmark@redhat.com)
-- Minor consumer api fixes correcting return codes (skarmark@redhat.com)
-* Wed Jan 04 2012 Jeff Ortel <jortel@redhat.com> 0.0.256-1
-- Fix job list. (jortel@redhat.com)
-- Move consumer cert to: /etc/pki/pulp/consumer/ (jortel@redhat.com)
-- fixed bug the wrongfully required user on permission grant
-  (jconnor@redhat.com)
-- added do not edit header to genereated wiki pages (jconnor@redhat.com)
-- Refactored out the unit association query stuff into its own manager, it was
-  getting way too big. (jason.dobies@redhat.com)
-- changed resource description to be less confusing (jconnor@redhat.com)
-- added correct failure reponse to show permissions (jconnor@redhat.com)
-- Untested implementation of association from repo. Need to refactor out query
-  stuff from that manager to reduce the noise before I write the tests.
-  (jason.dobies@redhat.com)
-- Removed unused import (jason.dobies@redhat.com)
-- re-ran restapi.py (jconnor@redhat.com)
-- added example key, preformatted formatted :), and required list entries
-  (jconnor@redhat.com)
-- Moved logic for differentiating between get_units_* calls into the manager
-  (jason.dobies@redhat.com)
-- Changed reporting output in the test harness (jason.dobies@redhat.com)
-- Renamed get_units to get_units_across_types to make room for a syntactic
-  sugar get_units method that makes the appropriate differentiation
-  (jason.dobies@redhat.com)
-- Bump grinder to 0.136 (jmatthews@redhat.com)
-- 710153 - Fixed incorrect parsing of intervals in sync schedules. Added
-  iso8601 format examples to --help. (jason.dobies@redhat.com)
-- Changing return codes for some of the consumer group apis for more restful
-  approach (skarmark@redhat.com)
-- fix migrate script to use right collection (pkilambi@redhat.com)
-- add cloned repoid to packages during the clone process (pkilambi@redhat.com)
-- 765849 - RFE: include repoids reference in packages and errata * db change to
-  include repoid for packages and errata * migration script * manager layer
-  changes * client updates * unit test updates (pkilambi@redhat.com)
-- Added association query support to the v2 harness (jason.dobies@redhat.com)
-- 750847 Expose next sync time on repo schedule and sync status
-  (jslagle@redhat.com)
-- 760172 Change consumer history logging from consumer created/deleted to
-  registered/unregistered (jslagle@redhat.com)
-- Add RHEL-6-SE to list of commented out brew tags that are used
-  (jslagle@redhat.com)
-- 713576 Check for write permission to correct paths before attempting consumer
-  register, unregister, bind, or unbind. (jslagle@redhat.com)
-- 760717 Add info subcommand to pulp-admin repo command. (jslagle@redhat.com)
-- Brought the conduits in line with new unit association query functionality
-  (jason.dobies@redhat.com)
-- improving the package import step during clone (pkilambi@redhat.com)
-- Implemented unit association advanced query (jason.dobies@redhat.com)
-- Made it easier to use mock objects in the manager factory
-  (jason.dobies@redhat.com)
-- Added validation and integrity logic to Criteria (jason.dobies@redhat.com)
-- Adding some performance enhancements to cloning rpms step
-  (pkilambi@redhat.com)
-- Added regex example for filter value (jason.dobies@redhat.com)
-- Working around for unittests since rhel5 has a problem syncing our f16 repos
-  (jmatthews@redhat.com)
-- Added ability to control the returned fields (jason.dobies@redhat.com)
-- Greatly cleaned up criteria objects (jason.dobies@redhat.com)
-- Fixed unfinished refactoring; offset doesn't have to be a parameter
-  (jason.dobies@redhat.com)
-- Having been the dev to come up with the name "content unit", you'd think I
-  wouldn't accidentally call it "user" half the time. (jason.dobies@redhat.com)
-- rpmlint fix for anything under /etc being marked as config
-  (jmatthews@redhat.com)
-- SELinux fix for cds httpd mod_wsgi configuration (jmatthews@redhat.com)
-- rpmlint: removing zero-length file (jmatthews@redhat.com)
-- rpmlint adjustments for permissions (jmatthews@redhat.com)
-- rpmlint fixes to get ready for Fedora submission (jmatthews@redhat.com)
--  747661 - more pulp.spec changes (jmatthews@redhat.com)
-- 747661 - Content Certificate permission errors in an AWS guest
-  (jmatthews@redhat.com)
-- 760683 - Move location of certs away from /etc/pki/content to a Pulp specific
-  directory (jmatthews@redhat.com)
-- 768126 - fix typo in pulp-admin errata install. (jortel@redhat.com)
-- Flushed out get_units_by_type tests and starting on stress tests.
-  (jason.dobies@redhat.com)
-- 761173 - SELinux related: Move grinder usage of /tmp/grinder to
-  /var/run/grinder (jmatthews@redhat.com)
-- Massive work towards unit association queries. Still need some cleaning up
-  and to write the tests for get_units_by_type, but this is enough work that I
-  really wanted it backed up. (jason.dobies@redhat.com)
-- Added webservice controllers to v2 test script (jason.dobies@redhat.com)
-- Added script to run tests and coverage numbers for v2 code
-  (jason.dobies@redhat.com)
-- Propagated owner API changes to the sync conduit (jason.dobies@redhat.com)
-- Association manager changes to accomodate association owner
-  (jason.dobies@redhat.com)
-- Added owner and timestamp information to unit association
-  (jason.dobies@redhat.com)
-
-* Thu Dec 15 2011 Jeff Ortel <jortel@redhat.com> 0.0.255-1
-- Bump grinder to 0.133 (jmatthews@redhat.com)
-- 766944 - exposing all fields when querying consumer errata
-  (pkilambi@redhat.com)
-- 745142 - changing delete filter api to more restful DELETE on
-  /filters/filter_id and removing 'force' delete option (skarmark@redhat.com)
-- 767618 - Fixed error when uploading content to a repo with filter
-  (skarmark@redhat.com)
-- 767246 - decompress metadata passed to modifyrepo to work around the f16
-  modifyrepo issues (pkilambi@redhat.com)
-- 729760 - Repo Sync - seems to be hung and status is confusing
-  (jmatthews@redhat.com)
-- 760458 - add makedirs() that fixes http://bugs.python.org/issue1675.
-  (jortel@redhat.com)
-- ran restapi.py (jconnor@redhat.com)
-- 752803 added detailed list of parameters that can be updated to wiki doc
-  (jconnor@redhat.com)
-- 761039 - Task.exception = str(exception); more complete exception
-  information. (jortel@redhat.com)
-- 760777 added examples provided by mmccune :) (jconnor@redhat.com)
-- 750302 added generic error exit for required append options along with
-  utilization in users for permission grant (jconnor@redhat.com)
-- 747975 made repo delete async (jconnor@redhat.com)
-- 766705 - fixing UnboundLocalError when uploading a file due to filters
-  (pkilambi@redhat.com)
-- 765853 fixing race condition between task snapshot and setting of progress
-  callback for repo clone and sync (jconnor@redhat.com)
-- fist pass at /tasks/ controller testing (jconnor@redhat.com)
-- added archived tasks to /tasks/ collection iff state=archived is passed in
-  (jconnor@redhat.com)
-- added id as valid filter on /tasks/ (jconnor@redhat.com)
-- 765874 - Fixed amqp event handler loading. (jortel@redhat.com)
-- Refinements to the relative path validation logic (jason.dobies@redhat.com)
-- Automatic commit of package [python-isodate] minor release [0.4.4-4.pulp].
-  (jslagle@redhat.com)
-- removing yum_repo_grinder_lock from YumSynchronizer (skarmark@redhat.com)
-- 760673 - Fix consumer group package install; Add support for remote class
-  constuctor args. (jortel@redhat.com)
-- 761205 - Nested relative paths are no longer allowed by Pulp
-  (jason.dobies@redhat.com)
-- Removing instantiation of repoapi from RepoCloneTask which can cause pickling
-  of threading lock issue (skarmark@redhat.com)
-- 742320 - fix group logicwhen running createrepo to use tyep.ext instead of
-  whole filename causing file name too long errors (pkilambi@redhat.com)
-- requires gofer 0.63; bump for project alignment. (jortel@redhat.com)
-- SELinux: relabel files when rpm is uninstalled (jmatthews@redhat.com)
-- 761232 - fix applied to pulp-cds for F16 compat. (jortel@redhat.com)
-- SELinux: Change pulp log files to httpd_sys_content_rw_t
-  (jmatthews@redhat.com)
-- 761232 - replace /etc/init.d/ references to use /sbin/service instead for F16
-  compat. (jortel@redhat.com)
-- 760958 - Fixing DB validation error (skarmark@redhat.com)
-- SELinux: quiet output from uninstall (jmatthews@redhat.com)
-- 760310 - fix cloning a empty repo to handle gracefully (pkilambi@redhat.com)
-- SELinux: fix for pulp_cert_t (jmatthews@redhat.com)
-- 760766 - Updated content upload cli to parse new return format for
-  repo.add_packages() with filters correctly (skarmark@redhat.com)
-- SELinux: move setsebool to enable script to be executed during post
-  (jmatthews@redhat.com)
-- SELinux: rewrite rules to be based off of httpd content
-  (jmatthews@redhat.com)
-- Fixed 8 typos in the word "omitting" (jason.dobies@redhat.com)
-- 710153 - Significant reworking of CDS status CLI command. Brought in line
-  with the work done in this area on RHUI 2.0. (jason.dobies@redhat.com)
-- SELinux: add file context for initrc script pulp-server
-  (jmatthews@redhat.com)
-- SELinux: changes for certs pulp creates, pulp_certs_t (jmatthews@redhat.com)
-- 760745 - The CLI should pass None for consumer client bundle if no entries
-  are present. (jason.dobies@redhat.com)
-- Added updated count to harness display (jason.dobies@redhat.com)
-- SELinux: leveraging apache_content_template(pulp) macro to simplify rules
-  Updates for developer setup/uninstall scripts (jmatthews@redhat.com)
-- SELinux: added error checking to making a policy (jmatthews@redhat.com)
-- SELinux:  Adding bools to allow http to network and execute tmp files
-  (jmatthews@redhat.com)
-- SELinux rules update to leverage apache_content_template macro
-  (jmatthews@redhat.com)
-- Adding filtering capability for manually uploaded packages and custom errata
-  (skarmark@redhat.com)
-- 760607 - fixing the pkg list param (pkilambi@redhat.com)
-- 745458 - Separated asynchronous operations in cloning process from
-  synchronous operations such that clone task can be reloaded from db from a
-  saved state in case pulp-server dies during cloning (skarmark@redhat.com)
-* Fri Dec 02 2011 Jeff Ortel <jortel@redhat.com> 0.0.254-1
-- fixing the clone to accoutn for el5 type metadata paths causing missing
-  imports (pkilambi@redhat.com)
-- SELinux update developer scripts, added a developer uninstall, fixed possible
-  issue with grinder (jmatthews@redhat.com)
-- Moved api_responses config from admin.conf to environment variables
-  (skarmark@redhat.com)
-- 756417 - ignore foreground option for group exports and let the server bad
-  requests pass to clients (pkilambi@redhat.com)
-- Added conduit utility method for building the publish report
-  (jason.dobies@redhat.com)
-- Renamed terminology in the managers to reflect referenced instead of
-  parent/child units (jason.dobies@redhat.com)
-- Parser and database changes for changing unique indexes to unit key.
-  (jason.dobies@redhat.com)
-- Updating bash completion script for latest changes (skarmark@redhat.com)
-- Making pulp 'eval' free and updating repo list --note to accept a note in
-  key:value format instead of dictionary (skarmark@redhat.com)
-- 759153 - Add INI file validation. (jortel@redhat.com)
-- README files to instruct on how to use the v2 plugins
-  (jason.dobies@redhat.com)
-- Added conduit syntactic sugar method for building sync reports.
-  (jason.dobies@redhat.com)
-- Added updated_count and split out summary and detail logs in plugin reports
-  (jason.dobies@redhat.com)
-- Added ability to override scenario properties at command line
-  (jason.dobies@redhat.com)
-- Made the delete repo not fail on an HTTP error code (jason.dobies@redhat.com)
-- 756454 - Fixed package search with --repoids and removed eval
-  (skarmark@redhat.com)
